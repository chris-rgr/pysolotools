--- conflicted
+++ resolved
@@ -1,10 +1,7 @@
-<<<<<<< HEAD
+import math
+from typing import Any, List, Tuple
 import os.path
 from typing import List, Tuple
-=======
-import math
-from typing import Any, List, Tuple
->>>>>>> 3b985e3d
 
 import cv2
 import numpy as np
@@ -21,12 +18,9 @@
     BoundingBox2DLabel,
     DatasetAnnotations,
     DatasetMetadata,
-<<<<<<< HEAD
-    RGBCameraCapture,
-=======
     KeypointAnnotation,
     KeypointAnnotationDefinition,
->>>>>>> 3b985e3d
+    RGBCameraCapture,
 )
 
 
@@ -157,7 +151,118 @@
 
         return bbox_relative_size
 
-<<<<<<< HEAD
+    def _check_keypoint_annotator(self):
+        kp = list(
+            filter(
+                lambda k: isinstance(k, KeypointAnnotationDefinition),
+                self.dataset_annotation.annotationDefinitions,
+            )
+        )
+        if not kp:
+            raise MissingKeypointAnnotatorException("Keypoint annotations missing")
+
+    def _get_kp_label_dict(self):
+        kps = list(
+            filter(
+                lambda k: isinstance(k, KeypointAnnotationDefinition),
+                self.dataset_annotation.annotationDefinitions,
+            )
+        )[0].template.keypoints
+        return {kp.index: kp.label for kp in kps}
+
+    def get_avg_keypoint_per_cat(self):
+        self._check_keypoint_annotator()
+        kps_label_dict = self._get_kp_label_dict()
+        avg_kp_dict = {kp: 0 for kp in kps_label_dict.keys()}
+        total_kp_bbox = 0
+
+        for frame in self._frame_iter():
+            for capture in frame.captures:
+                for ann in filter(
+                    lambda k: isinstance(k, KeypointAnnotation),
+                    capture.annotations,
+                ):
+                    for kp_ann in ann.values:
+                        total_kp_bbox += 1
+                        for kp in kp_ann.keypoints:
+                            avg_kp_dict[kp.index] += 1
+
+        return {
+            kps_label_dict[key]: avg_kp_dict[key] / total_kp_bbox
+            for key in avg_kp_dict.keys()
+        }
+
+    @staticmethod
+    def _is_torso_visible_or_labeled(kp: List) -> bool:
+        torso = []
+        for keypoint in filter(
+            lambda k: k.index in [2, 5, 8, 11],
+            kp,
+        ):
+            torso.append(keypoint.state)
+
+        if 0 in torso:
+            return False
+        return True
+
+    @staticmethod
+    def _calc_dist(p1: Tuple[Any, Any], p2: Tuple[Any, Any]) -> float:
+        return math.sqrt(((p1[0] - p2[0]) ** 2) + ((p1[1] - p2[1]) ** 2))
+
+    @staticmethod
+    def _calc_mid(p1: Tuple[Any, Any], p2: Tuple[Any, Any]):
+        return (p1[0] + p2[0]) / 2, (p1[1] + p2[1]) / 2
+
+    @staticmethod
+    def _translate_and_scale_xy(x_arr: np.ndarray, y_arr: np.ndarray):
+
+        left_hip, right_hip = (x_arr[11], y_arr[11]), (x_arr[8], y_arr[8])
+        left_shoulder, right_shoulder = (x_arr[5], y_arr[5]), (x_arr[2], y_arr[2])
+
+        # Translate all points according to mid_hip being at 0,0
+        mid_hip = SoloStats._calc_mid(right_hip, left_hip)
+        x_arr = np.where(x_arr > 0.0, x_arr - mid_hip[0], 0.0)
+        y_arr = np.where(y_arr > 0.0, y_arr - mid_hip[1], 0.0)
+
+        # Calculate scale factor
+        scale = (
+            SoloStats._calc_dist(left_shoulder, left_hip)
+            + SoloStats._calc_dist(right_shoulder, right_hip)
+        ) / 2
+
+        return x_arr / scale, y_arr / scale
+
+    def get_kp_pose_dict(self):
+        kps_label_dict = self._get_kp_label_dict()
+        kp_pose_dict = {kp: {"x": [], "y": []} for kp in kps_label_dict.keys()}
+        for frame in self._frame_iter():
+            for capture in frame.captures:
+                for ann in filter(
+                    lambda k: isinstance(k, KeypointAnnotation),
+                    capture.annotations,
+                ):
+                    for kp_ann in ann.values:
+                        if self._is_torso_visible_or_labeled(kp_ann.keypoints):
+                            x_loc, y_loc = [], []
+                            for kp in kp_ann.keypoints:
+                                x_loc.append(kp.location[0])
+                                y_loc.append(kp.location[1])
+                            x_loc, y_loc = self._translate_and_scale_xy(
+                                np.array(x_loc), np.array(y_loc)
+                            )
+
+                            idx = 0
+                            for xi, yi in zip(x_loc, y_loc):
+                                if xi == 0 and yi == 0:
+                                    pass
+                                elif xi > 2.5 or xi < -2.5 or yi > 2.5 or yi < -2.5:
+                                    pass
+                                else:
+                                    kp_pose_dict[idx]["x"].append(xi)
+                                    kp_pose_dict[idx]["y"].append(yi)
+                                idx += 1
+
+        return {kps_label_dict[key]: kp_pose_dict[key] for key in kp_pose_dict.keys()}
     def get_wt_coeffs_var(self):
 
         images = []
@@ -306,118 +411,4 @@
                 bg_vars.append(img_var_laplacian)
                 fg_vars.extend(bbox_var_lap)
 
-        return bg_vars, fg_vars
-=======
-    def _check_keypoint_annotator(self):
-        kp = list(
-            filter(
-                lambda k: isinstance(k, KeypointAnnotationDefinition),
-                self.dataset_annotation.annotationDefinitions,
-            )
-        )
-        if not kp:
-            raise MissingKeypointAnnotatorException("Keypoint annotations missing")
-
-    def _get_kp_label_dict(self):
-        kps = list(
-            filter(
-                lambda k: isinstance(k, KeypointAnnotationDefinition),
-                self.dataset_annotation.annotationDefinitions,
-            )
-        )[0].template.keypoints
-        return {kp.index: kp.label for kp in kps}
-
-    def get_avg_keypoint_per_cat(self):
-        self._check_keypoint_annotator()
-        kps_label_dict = self._get_kp_label_dict()
-        avg_kp_dict = {kp: 0 for kp in kps_label_dict.keys()}
-        total_kp_bbox = 0
-
-        for frame in self._frame_iter():
-            for capture in frame.captures:
-                for ann in filter(
-                    lambda k: isinstance(k, KeypointAnnotation),
-                    capture.annotations,
-                ):
-                    for kp_ann in ann.values:
-                        total_kp_bbox += 1
-                        for kp in kp_ann.keypoints:
-                            avg_kp_dict[kp.index] += 1
-
-        return {
-            kps_label_dict[key]: avg_kp_dict[key] / total_kp_bbox
-            for key in avg_kp_dict.keys()
-        }
-
-    @staticmethod
-    def _is_torso_visible_or_labeled(kp: List) -> bool:
-        torso = []
-        for keypoint in filter(
-            lambda k: k.index in [2, 5, 8, 11],
-            kp,
-        ):
-            torso.append(keypoint.state)
-
-        if 0 in torso:
-            return False
-        return True
-
-    @staticmethod
-    def _calc_dist(p1: Tuple[Any, Any], p2: Tuple[Any, Any]) -> float:
-        return math.sqrt(((p1[0] - p2[0]) ** 2) + ((p1[1] - p2[1]) ** 2))
-
-    @staticmethod
-    def _calc_mid(p1: Tuple[Any, Any], p2: Tuple[Any, Any]):
-        return (p1[0] + p2[0]) / 2, (p1[1] + p2[1]) / 2
-
-    @staticmethod
-    def _translate_and_scale_xy(x_arr: np.ndarray, y_arr: np.ndarray):
-
-        left_hip, right_hip = (x_arr[11], y_arr[11]), (x_arr[8], y_arr[8])
-        left_shoulder, right_shoulder = (x_arr[5], y_arr[5]), (x_arr[2], y_arr[2])
-
-        # Translate all points according to mid_hip being at 0,0
-        mid_hip = SoloStats._calc_mid(right_hip, left_hip)
-        x_arr = np.where(x_arr > 0.0, x_arr - mid_hip[0], 0.0)
-        y_arr = np.where(y_arr > 0.0, y_arr - mid_hip[1], 0.0)
-
-        # Calculate scale factor
-        scale = (
-            SoloStats._calc_dist(left_shoulder, left_hip)
-            + SoloStats._calc_dist(right_shoulder, right_hip)
-        ) / 2
-
-        return x_arr / scale, y_arr / scale
-
-    def get_kp_pose_dict(self):
-        kps_label_dict = self._get_kp_label_dict()
-        kp_pose_dict = {kp: {"x": [], "y": []} for kp in kps_label_dict.keys()}
-        for frame in self._frame_iter():
-            for capture in frame.captures:
-                for ann in filter(
-                    lambda k: isinstance(k, KeypointAnnotation),
-                    capture.annotations,
-                ):
-                    for kp_ann in ann.values:
-                        if self._is_torso_visible_or_labeled(kp_ann.keypoints):
-                            x_loc, y_loc = [], []
-                            for kp in kp_ann.keypoints:
-                                x_loc.append(kp.location[0])
-                                y_loc.append(kp.location[1])
-                            x_loc, y_loc = self._translate_and_scale_xy(
-                                np.array(x_loc), np.array(y_loc)
-                            )
-
-                            idx = 0
-                            for xi, yi in zip(x_loc, y_loc):
-                                if xi == 0 and yi == 0:
-                                    pass
-                                elif xi > 2.5 or xi < -2.5 or yi > 2.5 or yi < -2.5:
-                                    pass
-                                else:
-                                    kp_pose_dict[idx]["x"].append(xi)
-                                    kp_pose_dict[idx]["y"].append(yi)
-                                idx += 1
-
-        return {kps_label_dict[key]: kp_pose_dict[key] for key in kp_pose_dict.keys()}
->>>>>>> 3b985e3d
+        return bg_vars, fg_vars